import warnings
from abc import ABC, abstractmethod
from itertools import chain
<<<<<<< HEAD
from typing import Collection
=======
from typing import Iterable, Union
>>>>>>> fb991e41

import numpy as np
from scipy.stats import kde
from matplotlib import pyplot as plt
from matplotlib.lines import Line2D
from matplotlib.patches import Ellipse
from matplotlib.legend_handler import HandlerPatch
from scipy.integrate import quad
from scipy.optimize import brentq

try:
    import plotly.graph_objects as go
except ImportError:
    go = None

from .types import detection
<<<<<<< HEAD
from .types.groundtruth import GroundTruthPath
from .types.state import State, StateMutableSequence
from .types.update import Update

=======
from .types.state import StateMutableSequence
>>>>>>> fb991e41
from .models.base import LinearModel, Model

from enum import Enum


class Dimension(Enum):
    """Dimension Enum class for specifying plotting parameters in the Plotter class.
    Used to sanitize inputs for the dimension attribute of Plotter().

    Attributes
    ----------
    TWO: str
        Specifies 2D plotting for Plotter object
    THREE: str
        Specifies 3D plotting for Plotter object
    """
    TWO = 2  # 2D plotting mode (original plotter.py functionality)
    THREE = 3  # 3D plotting mode


class _Plotter(ABC):

    @abstractmethod
    def plot_ground_truths(self, truths, mapping, truths_label="Ground Truth", **kwargs):
        raise NotImplementedError

    @abstractmethod
    def plot_measurements(self, measurements, mapping, measurement_model=None,
                          measurements_label="Measurements", **kwargs):
        raise NotImplementedError

    @abstractmethod
    def plot_tracks(self, tracks, mapping, uncertainty=False, particle=False, track_label="Tracks",
                    **kwargs):
        raise NotImplementedError

    @abstractmethod
    def plot_sensors(self, sensors, sensor_label="Sensors", **kwargs):
        raise NotImplementedError

    def _conv_measurements(self, measurements, mapping, measurement_model=None):
        conv_detections = {}
        conv_clutter = {}
        for state in measurements:
            meas_model = state.measurement_model  # measurement_model from detections
            if meas_model is None:
                meas_model = measurement_model  # measurement_model from input

            if isinstance(meas_model, LinearModel):
                model_matrix = meas_model.matrix()
                inv_model_matrix = np.linalg.pinv(model_matrix)
                state_vec = (inv_model_matrix @ state.state_vector)[mapping, :]

            elif isinstance(meas_model, Model):
                try:
                    state_vec = meas_model.inverse_function(state)[mapping, :]
                except (NotImplementedError, AttributeError):
                    warnings.warn('Nonlinear measurement model used with no inverse '
                                  'function available')
                    continue
            else:
                warnings.warn('Measurement model type not specified for all detections')
                continue

            if isinstance(state, detection.Clutter):
                # Plot clutter
                conv_clutter[state] = (*state_vec, )

            elif isinstance(state, detection.Detection):
                # Plot detections
                conv_detections[state] = (*state_vec, )
            else:
                warnings.warn(f'Unknown type {type(state)}')
                continue

        return conv_detections, conv_clutter


class Plotter(_Plotter):
    """Plotting class for building graphs of Stone Soup simulations using matplotlib

    A plotting class which is used to simplify the process of plotting ground truths,
    measurements, clutter and tracks. Tracks can be plotted with uncertainty ellipses or
    particles if required. Legends are automatically generated with each plot.
    Three dimensional plots can be created using the optional dimension parameter.

    Parameters
    ----------
    dimension: enum \'Dimension\'
        Optional parameter to specify 2D or 3D plotting. Default is 2D plotting.
    \\*\\*kwargs: dict
        Additional arguments to be passed to plot function. For example, figsize (Default is
        (10, 6)).

    Attributes
    ----------
    fig: matplotlib.figure.Figure
        Generated figure for graphs to be plotted on
    ax: matplotlib.axes.Axes
        Generated axes for graphs to be plotted on
    legend_dict: dict
        Dictionary of legend handles as :class:`matplotlib.legend_handler.HandlerBase`
        and labels as str
    """

    def __init__(self, dimension=Dimension.TWO, **kwargs):
        figure_kwargs = {"figsize": (10, 6)}
        figure_kwargs.update(kwargs)
        if isinstance(dimension, type(Dimension.TWO)):
            self.dimension = dimension
        else:
            raise TypeError("%s is an unsupported type for \'dimension\'; "
                            "expected type %s" % (type(dimension), type(Dimension.TWO)))
        # Generate plot axes
        self.fig = plt.figure(**figure_kwargs)
        if self.dimension is Dimension.TWO:  # 2D axes
            self.ax = self.fig.add_subplot(1, 1, 1)
            self.ax.axis('equal')
        else:  # 3D axes
            self.ax = self.fig.add_subplot(111, projection='3d')
            self.ax.axis('auto')
            self.ax.set_zlabel("$z$")
        self.ax.set_xlabel("$x$")
        self.ax.set_ylabel("$y$")

        # Create empty dictionary for legend handles and labels - dict used to
        # prevent multiple entries with the same label from displaying on legend
        # This is new compared to plotter.py
        self.legend_dict = {}  # create an empty dictionary to hold legend entries

    def plot_ground_truths(self, truths, mapping, truths_label="Ground Truth", **kwargs):
        """Plots ground truth(s)

        Plots each ground truth path passed in to :attr:`truths` and generates a legend
        automatically. Ground truths are plotted as dashed lines with default colors.

        Users can change linestyle, color and marker using keyword arguments. Any changes
        will apply to all ground truths.

        Parameters
        ----------
        truths : Collection of :class:`~.GroundTruthPath`
            Collection of  ground truths which will be plotted. If not a collection and instead a
            single :class:`~.GroundTruthPath` type, the argument is modified to be a set to allow
            for iteration.
        mapping: list
            List of items specifying the mapping of the position components of the state space.
        \\*\\*kwargs: dict
            Additional arguments to be passed to plot function. Default is ``linestyle="--"``.
        """

        truths_kwargs = dict(linestyle="--")
        truths_kwargs.update(kwargs)
        if not isinstance(truths, Collection) or isinstance(truths, StateMutableSequence):
            truths = {truths}  # Make a set of length 1

        for truth in truths:
            if self.dimension is Dimension.TWO:  # plots the ground truths in xy
                self.ax.plot([state.state_vector[mapping[0]] for state in truth],
                             [state.state_vector[mapping[1]] for state in truth],
                             **truths_kwargs)
            elif self.dimension is Dimension.THREE:  # plots the ground truths in xyz
                self.ax.plot3D([state.state_vector[mapping[0]] for state in truth],
                               [state.state_vector[mapping[1]] for state in truth],
                               [state.state_vector[mapping[2]] for state in truth],
                               **truths_kwargs)
            else:
                raise NotImplementedError('Unsupported dimension type for truth plotting')
        # Generate legend items
        truths_handle = Line2D([], [], linestyle=truths_kwargs['linestyle'], color='black')
        self.legend_dict[truths_label] = truths_handle
        # Generate legend
        self.ax.legend(handles=self.legend_dict.values(), labels=self.legend_dict.keys())

    def plot_measurements(self, measurements, mapping, measurement_model=None,
                          measurements_label="Measurements", **kwargs):
        """Plots measurements

        Plots detections and clutter, generating a legend automatically. Detections are plotted as
        blue circles by default unless the detection type is clutter.
        If the detection type is :class:`~.Clutter` it is plotted as a yellow 'tri-up' marker.

        Users can change the color and marker of detections using keyword arguments but not for
        clutter detections.

        Parameters
        ----------
        measurements : Collection of :class:`~.Detection`
            Detections which will be plotted. If measurements is a set of lists it is flattened.
        mapping: list
            List of items specifying the mapping of the position components of the state space.
        measurement_model : :class:`~.Model`, optional
            User-defined measurement model to be used in finding measurement state inverses if
            they cannot be found from the measurements themselves.
        \\*\\*kwargs: dict
            Additional arguments to be passed to plot function for detections. Defaults are
            ``marker='o'`` and ``color='b'``.
        """

        measurement_kwargs = dict(marker='o', color='b')
        measurement_kwargs.update(kwargs)

        if not isinstance(measurements, Collection):
            measurements = {measurements}  # Make a set of length 1

        if any(isinstance(item, set) for item in measurements):
            measurements_set = chain.from_iterable(measurements)  # Flatten into one set
        else:
            measurements_set = measurements

        plot_detections, plot_clutter = self._conv_measurements(measurements_set,
                                                                mapping,
                                                                measurement_model)

        if plot_detections:
            detection_array = np.array(list(plot_detections.values()))
            # *detection_array.T unpacks detection_array by columns
            # (same as passing in detection_array[:,0], detection_array[:,1], etc...)
            self.ax.scatter(*detection_array.T, **measurement_kwargs)
            measurements_handle = Line2D([], [], linestyle='', **measurement_kwargs)

            # Generate legend items for measurements
            self.legend_dict[measurements_label] = measurements_handle

        if plot_clutter:
            clutter_array = np.array(list(plot_clutter.values()))
            self.ax.scatter(*clutter_array.T, color='y', marker='2')
            clutter_handle = Line2D([], [], linestyle='', marker='2', color='y')
            clutter_label = "Clutter"

            # Generate legend items for clutter
            self.legend_dict[clutter_label] = clutter_handle

        # Generate legend
        self.ax.legend(handles=self.legend_dict.values(), labels=self.legend_dict.keys())

    def plot_tracks(self, tracks, mapping, uncertainty=False, particle=False, track_label="Tracks",
                    err_freq=1, **kwargs):
        """Plots track(s)

        Plots each track generated, generating a legend automatically. If ``uncertainty=True``
        and is being plotted in 2D, error ellipses are plotted. If being plotted in
        3D, uncertainty bars are plotted every :attr:`err_freq` measurement, default
        plots uncertainty bars at every track step. Tracks are plotted as solid
        lines with point markers and default colors. Uncertainty bars are plotted
        with a default color which is the same for all tracks.

        Users can change linestyle, color and marker using keyword arguments. Uncertainty metrics
        will also be plotted with the user defined colour and any changes will apply to all tracks.

        Parameters
        ----------
        tracks : Collection of :class:`~.Track`
            Collection of tracks which will be plotted. If not a collection, and instead a single
            :class:`~.Track` type, the argument is modified to be a set to allow for iteration.
        mapping: list
            List of items specifying the mapping of the position
            components of the state space.
        uncertainty : bool
            If True, function plots uncertainty ellipses or bars.
        particle : bool
            If True, function plots particles.
        track_label: str
            Label to apply to all tracks for legend.
        err_freq: int
            Frequency of error bar plotting on tracks. Default value is 1, meaning
            error bars are plotted at every track step.
        \\*\\*kwargs: dict
            Additional arguments to be passed to plot function. Defaults are ``linestyle="-"``,
            ``marker='s'`` for :class:`~.Update` and ``marker='o'`` for other states.
        """

        tracks_kwargs = dict(linestyle='-', marker="s", color=None)
        tracks_kwargs.update(kwargs)
        if not isinstance(tracks, Collection) or isinstance(tracks, StateMutableSequence):
            tracks = {tracks}  # Make a set of length 1

        # Plot tracks
        track_colors = {}
        for track in tracks:
            # Get indexes for Update and non-Update states for styling markers
            update_indexes = []
            not_update_indexes = []
            for n, state in enumerate(track):
                if isinstance(state, Update):
                    update_indexes.append(n)
                else:
                    not_update_indexes.append(n)

            data = np.concatenate(
                [(getattr(state, 'mean', state.state_vector)[mapping, :])
                 for state in track],
                axis=1)

            line = self.ax.plot(
                *data,
                markevery=update_indexes,
                **tracks_kwargs)
            if not_update_indexes:
                self.ax.plot(
                    *data[:, not_update_indexes],
                    marker="o" if "marker" not in kwargs else kwargs['marker'],
                    color=plt.getp(line[0], 'color'))
            track_colors[track] = plt.getp(line[0], 'color')

        if tracks:  # If no tracks `line` won't be defined
            # Assuming a single track or all plotted as the same colour then the following will
            # work. Otherwise will just render the final track colour.
            tracks_kwargs['color'] = plt.getp(line[0], 'color')

        # Generate legend items for track
        track_handle = Line2D([], [], linestyle=tracks_kwargs['linestyle'],
                              marker=tracks_kwargs['marker'], color=tracks_kwargs['color'])
        self.legend_dict[track_label] = track_handle
        if uncertainty:
            if self.dimension is Dimension.TWO:
                # Plot uncertainty ellipses
                for track in tracks:
                    HH = np.eye(track.ndim)[mapping, :]  # Get position mapping matrix
                    for state in track:
                        w, v = np.linalg.eig(HH @ state.covar @ HH.T)
                        max_ind = np.argmax(w)
                        min_ind = np.argmin(w)
                        orient = np.arctan2(v[1, max_ind], v[0, max_ind])
                        ellipse = Ellipse(xy=state.mean[mapping[:2], 0],
                                          width=2 * np.sqrt(w[max_ind]),
                                          height=2 * np.sqrt(w[min_ind]),
                                          angle=np.rad2deg(orient), alpha=0.2,
                                          color=track_colors[track])
                        self.ax.add_artist(ellipse)

                # Generate legend items for uncertainty ellipses
                ellipse_handle = Ellipse((0.5, 0.5), 0.5, 0.5, alpha=0.2,
                                         color=tracks_kwargs['color'])
                ellipse_label = "Uncertainty"
                self.legend_dict[ellipse_label] = ellipse_handle
                # Generate legend
                self.ax.legend(handles=self.legend_dict.values(),
                               labels=self.legend_dict.keys(),
                               handler_map={Ellipse: _HandlerEllipse()})
            else:
                # Plot 3D error bars on tracks
                for track in tracks:
                    HH = np.eye(track.ndim)[mapping, :]  # Get position mapping matrix
                    check = err_freq
                    for state in track:
                        if not check % err_freq:
                            w, v = np.linalg.eig(HH @ state.covar @ HH.T)

                            xl = state.state_vector[mapping[0]]
                            yl = state.state_vector[mapping[1]]
                            zl = state.state_vector[mapping[2]]

                            x_err = w[0]
                            y_err = w[1]
                            z_err = w[2]

                            self.ax.plot3D([xl+x_err, xl-x_err], [yl, yl], [zl, zl],
                                           marker="_", color=tracks_kwargs['color'])
                            self.ax.plot3D([xl, xl], [yl+y_err, yl-y_err], [zl, zl],
                                           marker="_", color=tracks_kwargs['color'])
                            self.ax.plot3D([xl, xl], [yl, yl], [zl+z_err, zl-z_err],
                                           marker="_", color=tracks_kwargs['color'])
                        check += 1

        if particle:
            if self.dimension is Dimension.TWO:
                # Plot particles
                for track in tracks:
                    for state in track:
                        data = state.state_vector[mapping[:2], :]
                        self.ax.plot(data[0], data[1], linestyle='', marker=".",
                                     markersize=1, alpha=0.5)

                # Generate legend items for particles
                particle_handle = Line2D([], [], linestyle='', color="black", marker='.',
                                         markersize=1)
                particle_label = "Particles"
                self.legend_dict[particle_label] = particle_handle
                # Generate legend
                self.ax.legend(handles=self.legend_dict.values(),
                               labels=self.legend_dict.keys())  # particle error legend
            else:
                raise NotImplementedError("""Particle plotting is not currently supported for
                                          3D visualization""")

        else:
            self.ax.legend(handles=self.legend_dict.values(), labels=self.legend_dict.keys())

<<<<<<< HEAD
    def plot_sensors(self, sensors, sensor_label="Sensors", **kwargs):
        """Plots sensor(s)

        Plots sensors.  Users can change the color and marker of detections using keyword
        arguments. Default is a black 'x' marker.

        Parameters
        ----------
        sensors : Collection of :class:`~.Sensor`
            Sensors to plot
        sensor_label: str
            Label to apply to all tracks for legend.
        \\*\\*kwargs: dict
            Additional arguments to be passed to plot function for detections. Defaults are
            ``marker='x'`` and ``color='black'``.
        """

        sensor_kwargs = dict(marker='x', color='black')
        sensor_kwargs.update(kwargs)

        if not isinstance(sensors, Collection):
            sensors = {sensors}  # Make a set of length 1

        for sensor in sensors:
            if self.dimension is Dimension.TWO:  # plots the sensors in xy
                self.ax.scatter(sensor.position[0],
                                sensor.position[1],
                                **sensor_kwargs)
            elif self.dimension is Dimension.THREE:  # plots the sensors in xyz
                self.ax.plot3D(sensor.position[0],
                               sensor.position[1],
                               sensor.position[2],
                               **sensor_kwargs)
            else:
                raise NotImplementedError('Unsupported dimension type for sensor plotting')
        self.legend_dict[sensor_label] = Line2D([], [], linestyle='', **sensor_kwargs)
        self.ax.legend(handles=self.legend_dict.values(), labels=self.legend_dict.keys())

    def set_equal_3daxis(self, axes=None):
        """Plots minimum/maximum points with no linestyle to increase the plotting region to
        simulate `.ax.axis('equal')` from matplotlib 2d plots which is not possible using 3d
        projection.

        Parameters
        ----------
        axes: list
            List of dimension index specifying the equal axes, equal x and y = [0,1].
            Default is x,y [0,1].
        """
        if not axes:
            axes = [0, 1]
        if self.dimension is Dimension.THREE:
            min_xyz = [0, 0, 0]
            max_xyz = [0, 0, 0]
            for n in range(3):
                for line in self.ax.lines:
                    min_xyz[n] = np.min([min_xyz[n], *line.get_data_3d()[n]])
                    max_xyz[n] = np.max([max_xyz[n], *line.get_data_3d()[n]])

            extremes = np.max([x - y for x, y in zip(max_xyz, min_xyz)])
            equal_axes = [0, 0, 0]
            for i in axes:
                equal_axes[i] = 1
            lower = ([np.mean([x, y]) for x, y in zip(max_xyz, min_xyz)] - extremes/2) * equal_axes
            upper = ([np.mean([x, y]) for x, y in zip(max_xyz, min_xyz)] + extremes/2) * equal_axes
            ghosts = GroundTruthPath(states=[State(state_vector=lower),
                                             State(state_vector=upper)])

            self.ax.plot3D([state.state_vector[0] for state in ghosts],
                           [state.state_vector[1] for state in ghosts],
                           [state.state_vector[2] for state in ghosts],
                           linestyle="")
=======
    def plot_density(self, state_sequences: Iterable[StateMutableSequence],
                     index: Union[int, None] = -1,
                     mapping=(0, 2), n_bins=300, **kwargs):
        """

        Parameters
        ----------
        state_sequences : an iterable of :class:`~.StateMutableSequence`
            Set of tracks which will be plotted. If not a set, and instead a single
            :class:`~.Track` type, the argument is modified to be a set to allow for iteration.
        index: int
            Which index of the StateMutableSequences should be plotted.
            Default value is '-1' which is the last state in the sequences.
            index can be set to None if all indices of the sequence should be included in the plot
        mapping: list
            List of 2 items specifying the mapping of the x and y components of the state space.
        n_bins : int
            Size of the bins used to group the data
        \\*\\*kwargs: dict
            Additional arguments to be passed to pcolormesh function.
        """
        if len(state_sequences) == 0:
            raise ValueError("Skipping plotting density due to state_sequences being empty.")
        if index is None:  # Plot all states in the sequence
            x = np.array([a_state.state_vector[mapping[0]]
                          for a_state_sequence in state_sequences
                          for a_state in a_state_sequence])
            y = np.array([a_state.state_vector[mapping[1]]
                          for a_state_sequence in state_sequences
                          for a_state in a_state_sequence])
        else:  # Only plot one state out of the sequences
            x = np.array([a_state_sequence.states[index].state_vector[mapping[0]]
                          for a_state_sequence in state_sequences])
            y = np.array([a_state_sequence.states[index].state_vector[mapping[1]]
                          for a_state_sequence in state_sequences])
        if np.allclose(x, y, atol=1e-10):
            raise ValueError("Skipping plotting density due to x and y values are the same. "
                             "This leads to a singular matrix in the kde function.")
        # Evaluate a gaussian kde on a regular grid of n_bins x n_bins over data extents
        k = kde.gaussian_kde([x, y])
        xi, yi = np.mgrid[x.min():x.max():n_bins * 1j, y.min():y.max():n_bins * 1j]
        zi = k(np.vstack([xi.flatten(), yi.flatten()]))

        # Make the plot
        self.ax.pcolormesh(xi, yi, zi.reshape(xi.shape), shading='auto', **kwargs)

        plt.show(block=False)
>>>>>>> fb991e41

    # Ellipse legend patch (used in Tutorial 3)
    @staticmethod
    def ellipse_legend(ax, label_list, color_list, **kwargs):
        """Adds an ellipse patch to the legend on the axes. One patch added for each item in
        `label_list` with the corresponding color from `color_list`.

        Parameters
        ----------
        ax : matplotlib.axes.Axes
            Looks at the plot axes defined
        label_list : list of str
            Takes in list of strings intended to label ellipses in legend
        color_list : list of str
            Takes in list of colors corresponding to string/label
            Must be the same length as label_list
        \\*\\*kwargs: dict
                Additional arguments to be passed to plot function. Default is ``alpha=0.2``.
        """

        ellipse_kwargs = dict(alpha=0.2)
        ellipse_kwargs.update(kwargs)

        legend = ax.legend(handler_map={Ellipse: _HandlerEllipse()})
        handles, labels = ax.get_legend_handles_labels()
        for color in color_list:
            handle = Ellipse((0.5, 0.5), 0.5, 0.5, color=color, **ellipse_kwargs)
            handles.append(handle)
        for label in label_list:
            labels.append(label)
        legend._legend_box = None
        legend._init_legend_box(handles, labels)
        legend._set_loc(legend._loc)
        legend.set_title(legend.get_title().get_text())


class _HandlerEllipse(HandlerPatch):
    def create_artists(self, legend, orig_handle,
                       xdescent, ydescent, width, height, fontsize, trans):
        center = 0.5*width - 0.5*xdescent, 0.5*height - 0.5*ydescent
        p = Ellipse(xy=center, width=width + xdescent,
                    height=height + ydescent)
        self.update_prop(p, orig_handle, legend)
        p.set_transform(trans)
        return [p]


class Plotterly(_Plotter):
    """Plotting class for building graphs of Stone Soup simulations using plotly

    A plotting class which is used to simplify the process of plotting ground truths,
    measurements, clutter and tracks. Tracks can be plotted with uncertainty ellipses or
    particles if required. Legends are automatically generated with each plot.
    Three dimensional plots can be created using the optional dimension parameter.

    Parameters
    ----------
    dimension: enum \'Dimension\'
        Optional parameter to specify 2D or 3D plotting. Currently only 2D plotting is
        supported.
    \\*\\*kwargs: dict
        Additional arguments to be passed to Figure.

    Attributes
    ----------
    fig: plotly.graph_objects.Figure
        Generated figure for graphs to be plotted on
    """
    def __init__(self, dimension=Dimension.TWO, **kwargs):
        if go is None:
            raise RuntimeError("Usage of Plotterly plotter requires installation of `plotly`")
        if isinstance(dimension, type(Dimension.TWO)):
            self.dimension = dimension
        else:
            raise TypeError("%s is an unsupported type for \'dimension\'; "
                            "expected type %s" % (type(dimension), type(Dimension.TWO)))
        if self.dimension != dimension.TWO:
            raise TypeError("Only 2D plotting currently supported")

        from plotly import colors
        layout_kwargs = dict(
            xaxis=dict(title=dict(text="<i>x</i>")),
            yaxis=dict(title=dict(text="<i>y</i>"), scaleanchor="x", scaleratio=1),
            colorway=colors.qualitative.Plotly,  # Needed to match colours later.
        )
        layout_kwargs.update(kwargs)

        # Generate plot axes
        self.fig = go.Figure(layout=layout_kwargs)

    @staticmethod
    def _format_state_text(state):
        text = []
        text.append(type(state).__name__)
        text.append(getattr(state, 'mean', state.state_vector))
        text.append(state.timestamp)
        text.extend([f"{key}: {value}" for key, value in getattr(state, 'metadata', {}).items()])

        return "<br>".join((str(t) for t in text))

    def plot_ground_truths(self, truths, mapping, truths_label="Ground Truth", **kwargs):
        """Plots ground truth(s)

        Plots each ground truth path passed in to :attr:`truths` and generates a legend
        automatically. Ground truths are plotted as dashed lines with default colors.

        Users can change line style, color and marker using keyword arguments. Any changes
        will apply to all ground truths.

        Parameters
        ----------
        truths : Collection of :class:`~.GroundTruthPath`
            Collection of  ground truths which will be plotted. If not a collection,
            and instead a single :class:`~.GroundTruthPath` type, the argument is modified to be a
            set to allow for iteration.
        mapping: list
            List of items specifying the mapping of the position components of the state space.
        \\*\\*kwargs: dict
            Additional arguments to be passed to scatter function. Default is
            ``line=dict(dash="dash")``.
        """
        if not isinstance(truths, Collection) or isinstance(truths, StateMutableSequence):
            truths = {truths}

        truths_kwargs = dict(
            mode="lines", line=dict(dash="dash"), legendgroup=truths_label, legendrank=100,
            name=truths_label)
        truths_kwargs.update(kwargs)
        add_legend = truths_kwargs['legendgroup'] not in {trace.legendgroup
                                                          for trace in self.fig.data}
        for truth in truths:
            scatter_kwargs = truths_kwargs.copy()
            if add_legend:
                scatter_kwargs['showlegend'] = True
                add_legend = False
            else:
                scatter_kwargs['showlegend'] = False
            self.fig.add_scatter(
                x=[state.state_vector[mapping[0]] for state in truth],
                y=[state.state_vector[mapping[1]] for state in truth],
                text=[self._format_state_text(state) for state in truth],
                **scatter_kwargs)

    def plot_measurements(self, measurements, mapping, measurement_model=None,
                          measurements_label="Measurements", **kwargs):
        """Plots measurements

        Plots detections and clutter, generating a legend automatically. Detections are plotted as
        blue circles by default unless the detection type is clutter.
        If the detection type is :class:`~.Clutter` it is plotted as a yellow 'tri-up' marker.

        Users can change the color and marker of detections using keyword arguments but not for
        clutter detections.

        Parameters
        ----------
        measurements : Collection of :class:`~.Detection`
            Detections which will be plotted. If measurements is a set of lists it is flattened.
        mapping: list
            List of items specifying the mapping of the position components of the state space.
        measurement_model : :class:`~.Model`, optional
            User-defined measurement model to be used in finding measurement state inverses if
            they cannot be found from the measurements themselves.
        measurements_label : str
            Label for the measurements.  Default is "Measurements".
        \\*\\*kwargs: dict
            Additional arguments to be passed to scatter function for detections. Defaults are
            ``marker=dict(color="#636EFA")``.
        """

        if not isinstance(measurements, Collection):
            measurements = {measurements}

        if any(isinstance(item, set) for item in measurements):
            measurements_set = chain.from_iterable(measurements)  # Flatten into one set
        else:
            measurements_set = set(measurements)

        plot_detections, plot_clutter = self._conv_measurements(measurements_set,
                                                                mapping,
                                                                measurement_model)

        if plot_detections:
            name = measurements_label + "<br>(Detections)"
            measurement_kwargs = dict(
                mode='markers', marker=dict(color='#636EFA'),
                name=name, legendgroup=name, legendrank=200)
            measurement_kwargs.update(kwargs)
            if measurement_kwargs['legendgroup'] not in {trace.legendgroup
                                                         for trace in self.fig.data}:
                measurement_kwargs['showlegend'] = True
            else:
                measurement_kwargs['showlegend'] = False
            detection_array = np.array(list(plot_detections.values()))
            self.fig.add_scatter(
                x=detection_array[:, 0],
                y=detection_array[:, 1],
                text=[self._format_state_text(state) for state in plot_detections.keys()],
                **measurement_kwargs,
            )

        if plot_clutter:
            name = measurements_label + "<br>(Clutter)"
            measurement_kwargs = dict(
                mode='markers', marker=dict(symbol="star-triangle-up", color='#FECB52'),
                name=name, legendgroup=name, legendrank=210)
            measurement_kwargs.update(kwargs)
            if measurement_kwargs['legendgroup'] not in {trace.legendgroup
                                                         for trace in self.fig.data}:
                measurement_kwargs['showlegend'] = True
            else:
                measurement_kwargs['showlegend'] = False
            clutter_array = np.array(list(plot_clutter.values()))
            self.fig.add_scatter(
                x=clutter_array[:, 0],
                y=clutter_array[:, 1],
                text=[self._format_state_text(state) for state in plot_clutter.keys()],
                **measurement_kwargs,
            )

    def plot_tracks(self, tracks, mapping, uncertainty=False, particle=False, track_label="Tracks",
                    ellipse_points=30, **kwargs):
        """Plots track(s)

        Plots each track generated, generating a legend automatically. If ``uncertainty=True``
        error ellipses are plotted.
        Tracks are plotted as solid lines with point markers and default colors.

        Users can change line style, color and marker using keyword arguments.

        Parameters
        ----------
        tracks : Collection of :class:`~.Track`
            Collection of tracks which will be plotted. If not a collection, and instead a single
            :class:`~.Track` type, the argument is modified to be a set to allow for iteration.
        mapping: list
            List of items specifying the mapping of the position
            components of the state space.
        uncertainty : bool
            If True, function plots uncertainty ellipses.
        particle : bool
            If True, function plots particles.
        track_label: str
            Label to apply to all tracks for legend.
        ellipse_points: int
            Number of points for polygon approximating ellipse shape
        \\*\\*kwargs: dict
            Additional arguments to be passed to scatter function. Defaults are
            ``marker=dict(symbol='square')`` for :class:`~.Update` and
            ``marker=dict(symbol='circle')`` for other states.
        """
        if not isinstance(tracks, Collection) or isinstance(tracks, StateMutableSequence):
            tracks = {tracks}  # Make a set of length 1

        # Plot tracks
        track_colors = {}
        track_kwargs = dict(mode='markers+lines', legendgroup=track_label, legendrank=300)
        track_kwargs.update(kwargs)
        add_legend = track_kwargs['legendgroup'] not in {trace.legendgroup
                                                         for trace in self.fig.data}
        for track in tracks:
            scatter_kwargs = track_kwargs.copy()
            scatter_kwargs['name'] = track.id
            if add_legend:
                scatter_kwargs['name'] = track_label
                scatter_kwargs['showlegend'] = True
                add_legend = False
            else:
                scatter_kwargs['showlegend'] = False
            scatter_kwargs['marker'] = scatter_kwargs.get('marker', {}).copy()
            if 'symbol' not in scatter_kwargs['marker']:
                scatter_kwargs['marker']['symbol'] = [
                    'square' if isinstance(state, Update) else 'circle' for state in track]

            self.fig.add_scatter(
                x=[getattr(state, 'mean', state.state_vector)[mapping[0]] for state in track],
                y=[getattr(state, 'mean', state.state_vector)[mapping[1]] for state in track],
                text=[self._format_state_text(state) for state in track],
                **scatter_kwargs)
            color = self.fig.data[-1].line.color
            if color is not None:
                track_colors[track] = color
            else:
                # This approach to getting colour isn't ideal, but should work in most cases...
                index = len(self.fig.data) - 1
                colorway = self.fig.layout.colorway
                max_index = len(colorway)
                track_colors[track] = colorway[index % max_index]

        if uncertainty:
            name = track_kwargs['legendgroup'] + "<br>(Ellipses)"
            add_legend = name not in {trace.legendgroup for trace in self.fig.data}
            for track in tracks:
                ellipse_kwargs = dict(
                    mode='none', fill='toself', fillcolor=track_colors[track],
                    opacity=0.2, hoverinfo='skip',
                    legendgroup=name, name=name,
                    legendrank=track_kwargs['legendrank'] + 10)
                for state in track:
                    points = self._generate_ellipse_points(state, mapping, ellipse_points)
                    if add_legend:
                        ellipse_kwargs['showlegend'] = True
                        add_legend = False
                    else:
                        ellipse_kwargs['showlegend'] = False

                    self.fig.add_scatter(x=points[0, :], y=points[1, :], **ellipse_kwargs)
        if particle:
            name = track_kwargs['legendgroup'] + "<br>(Particles)"
            add_legend = name not in {trace.legendgroup for trace in self.fig.data}
            for track in tracks:
                for state in track:
                    particle_kwargs = dict(
                        mode='markers', marker=dict(size=2),
                        opacity=0.4, hoverinfo='skip',
                        legendgroup=name, name=name,
                        legendrank=track_kwargs['legendrank'] + 20)
                    if add_legend:
                        particle_kwargs['showlegend'] = True
                        add_legend = False
                    else:
                        particle_kwargs['showlegend'] = False
                    data = state.state_vector[mapping[:2], :]
                    self.fig.add_scattergl(x=data[0], y=data[1], **particle_kwargs)

    @staticmethod
    def _generate_ellipse_points(state, mapping, n_points=30):
        """Generate error ellipse points for given state and mapping"""
        HH = np.eye(state.ndim)[mapping, :]  # Get position mapping matrix
        w, v = np.linalg.eig(HH @ state.covar @ HH.T)
        max_ind = np.argmax(w)
        min_ind = np.argmin(w)
        orient = np.arctan2(v[1, max_ind], v[0, max_ind])
        a = np.sqrt(w[max_ind])
        b = np.sqrt(w[min_ind])
        m = 1 - (b**2 / a**2)

        def func(x):
            return np.sqrt(1 - (m**2 * np.sin(x)**2))

        def func2(z):
            return quad(func, 0, z)[0]

        c = 4 * a * func2(np.pi / 2)

        points = []
        for n in range(n_points):
            def func3(x):
                return n/n_points*c - a*func2(x)

            points.append((brentq(func3, 0, 2 * np.pi, xtol=1e-4)))

        c, s = np.cos(orient), np.sin(orient)
        rotational_matrix = np.array(((c, -s), (s, c)))

        points = np.array([[a * np.sin(i), b * np.cos(i)] for i in points])
        points = rotational_matrix @ points.T
        return points + state.mean[mapping[:2], :]

    def plot_sensors(self, sensors, sensor_label="Sensors", **kwargs):
        """Plots sensor(s)

        Plots sensors.  Users can change the color and marker of detections using keyword
        arguments. Default is a black 'x' marker.

        Parameters
        ----------
        sensors : Collection of :class:`~.Sensor`
            Sensors to plot
        sensor_label: str
            Label to apply to all tracks for legend.
        \\*\\*kwargs: dict
            Additional arguments to be passed to scatter function for detections. Defaults are
            ``marker=dict(symbol='x', color='black')``.
        """

        if not isinstance(sensors, Collection):
            sensors = {sensors}

        sensor_kwargs = dict(mode='markers', marker=dict(symbol='x', color='black'),
                             legendgroup=sensor_label, legendrank=50)
        sensor_kwargs.update(kwargs)

        sensor_kwargs['name'] = sensor_label
        if sensor_kwargs['legendgroup'] not in {trace.legendgroup
                                                for trace in self.fig.data}:
            sensor_kwargs['showlegend'] = True
        else:
            sensor_kwargs['showlegend'] = True

        sensor_xy = np.array([sensor.position[[0, 1], 0] for sensor in sensors])
        self.fig.add_scatter(x=sensor_xy[:, 0], y=sensor_xy[:, 1], **sensor_kwargs)<|MERGE_RESOLUTION|>--- conflicted
+++ resolved
@@ -1,11 +1,7 @@
 import warnings
 from abc import ABC, abstractmethod
 from itertools import chain
-<<<<<<< HEAD
-from typing import Collection
-=======
-from typing import Iterable, Union
->>>>>>> fb991e41
+from typing import Collection, Iterable, Union
 
 import numpy as np
 from scipy.stats import kde
@@ -22,14 +18,10 @@
     go = None
 
 from .types import detection
-<<<<<<< HEAD
 from .types.groundtruth import GroundTruthPath
 from .types.state import State, StateMutableSequence
 from .types.update import Update
 
-=======
-from .types.state import StateMutableSequence
->>>>>>> fb991e41
 from .models.base import LinearModel, Model
 
 from enum import Enum
@@ -419,7 +411,6 @@
         else:
             self.ax.legend(handles=self.legend_dict.values(), labels=self.legend_dict.keys())
 
-<<<<<<< HEAD
     def plot_sensors(self, sensors, sensor_label="Sensors", **kwargs):
         """Plots sensor(s)
 
@@ -492,7 +483,7 @@
                            [state.state_vector[1] for state in ghosts],
                            [state.state_vector[2] for state in ghosts],
                            linestyle="")
-=======
+
     def plot_density(self, state_sequences: Iterable[StateMutableSequence],
                      index: Union[int, None] = -1,
                      mapping=(0, 2), n_bins=300, **kwargs):
@@ -539,9 +530,6 @@
         # Make the plot
         self.ax.pcolormesh(xi, yi, zi.reshape(xi.shape), shading='auto', **kwargs)
 
-        plt.show(block=False)
->>>>>>> fb991e41
-
     # Ellipse legend patch (used in Tutorial 3)
     @staticmethod
     def ellipse_legend(ax, label_list, color_list, **kwargs):
