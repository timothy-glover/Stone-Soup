"""Test for updater.kalman module"""

import pytest
import numpy as np

from stonesoup.models.measurement.linear import LinearGaussian
from stonesoup.types.detection import Detection
from stonesoup.types.hypothesis import SingleHypothesis
from stonesoup.types.prediction import (
    GaussianStatePrediction, GaussianMeasurementPrediction)
from stonesoup.types.state import GaussianState, SqrtGaussianState
from stonesoup.updater.kalman import (KalmanUpdater,
                                      ExtendedKalmanUpdater,
                                      UnscentedKalmanUpdater,
                                      SqrtKalmanUpdater,
                                      IteratedKalmanUpdater,
                                      SchmidtKalmanUpdater,
<<<<<<< HEAD
                                      StochasticIntegrationUpdater)


@pytest.mark.parametrize(
    "UpdaterClass, measurement_model, prediction, measurement",
    [
        (   # Standard Kalman
            KalmanUpdater,
            LinearGaussian(ndim_state=2, mapping=[0],
                           noise_covar=np.array([[0.04]])),
            GaussianStatePrediction(np.array([[-6.45], [0.7]]),
                                    np.array([[4.1123, 0.0013],
                                              [0.0013, 0.0365]])),
            Detection(np.array([[-6.23]]))
        ),
        (   # Extended Kalman
            ExtendedKalmanUpdater,
            LinearGaussian(ndim_state=2, mapping=[0],
                           noise_covar=np.array([[0.04]])),
            GaussianStatePrediction(np.array([[-6.45], [0.7]]),
                                    np.array([[4.1123, 0.0013],
                                              [0.0013, 0.0365]])),
            Detection(np.array([[-6.23]]))
        ),
        (   # Unscented Kalman
            UnscentedKalmanUpdater,
            LinearGaussian(ndim_state=2, mapping=[0],
                           noise_covar=np.array([[0.04]])),
            GaussianStatePrediction(np.array([[-6.45], [0.7]]),
                                    np.array([[4.1123, 0.0013],
                                              [0.0013, 0.0365]])),
            Detection(np.array([[-6.23]]))
        ),
        (   # Iterated Kalman
            IteratedKalmanUpdater,
            LinearGaussian(ndim_state=2, mapping=[0],
                           noise_covar=np.array([[0.04]])),
            GaussianStatePrediction(np.array([[-6.45], [0.7]]),
                                    np.array([[4.1123, 0.0013],
                                              [0.0013, 0.0365]])),
            Detection(np.array([[-6.23]]))
        ),
        (   # Schmidt Kalman
            SchmidtKalmanUpdater,
            LinearGaussian(ndim_state=2, mapping=[0],
                           noise_covar=np.array([[0.04]])),
            GaussianStatePrediction(np.array([[-6.45], [0.7]]),
                                    np.array([[4.1123, 0.0013],
                                              [0.0013, 0.0365]])),
            Detection(np.array([[-6.23]]))
        ),
        (   # Stochastic Integration
            StochasticIntegrationUpdater,
            LinearGaussian(ndim_state=2, mapping=[0],
                           noise_covar=np.array([[0.04]])),
            GaussianStatePrediction(np.array([[-6.45], [0.7]]),
                                    np.array([[4.1123, 0.0013],
                                              [0.0013, 0.0365]])),
            Detection(np.array([[-6.23]]))
        )
    ],
    ids=["standard", "extended", "unscented", "iterated", "schmidtkalman",
         "stochasticIntegration"]
)
def test_kalman(UpdaterClass, measurement_model, prediction, measurement):
=======
                                      CubatureKalmanUpdater)


@pytest.fixture(params=[KalmanUpdater, ExtendedKalmanUpdater, UnscentedKalmanUpdater,
                        IteratedKalmanUpdater, SchmidtKalmanUpdater, CubatureKalmanUpdater])
def updater_class(request):
    return request.param


@pytest.fixture(params=[True, False])
def use_joseph_cov(request):
    return request.param


def test_kalman(updater_class, use_joseph_cov):
    measurement_model = LinearGaussian(ndim_state=2, mapping=[0],
                                       noise_covar=np.array([[0.04]]))
    prediction = GaussianStatePrediction(np.array([[-6.45], [0.7]]),
                                         np.array([[4.1123, 0.0013],
                                                   [0.0013, 0.0365]]))
    measurement = Detection(np.array([[-6.23]]))
>>>>>>> d4b1da25

    # Calculate evaluation variables
    eval_measurement_prediction = GaussianMeasurementPrediction(
        measurement_model.matrix() @ prediction.mean,
        measurement_model.matrix() @ prediction.covar
        @ measurement_model.matrix().T
        + measurement_model.covar(),
        cross_covar=prediction.covar @ measurement_model.matrix().T)
    kalman_gain = eval_measurement_prediction.cross_covar @ np.linalg.inv(
        eval_measurement_prediction.covar)
    eval_posterior = GaussianState(
        prediction.mean
        + kalman_gain @ (measurement.state_vector
                         - eval_measurement_prediction.mean),
        prediction.covar
        - kalman_gain@eval_measurement_prediction.covar @ kalman_gain.T)

    # Initialise a kalman updater
    updater = updater_class(measurement_model=measurement_model, use_joseph_cov=use_joseph_cov)

    # Get and assert measurement prediction without measurement noise
    measurement_prediction = updater.predict_measurement(prediction, measurement_noise=False)
    assert np.allclose(measurement_prediction.mean,
                       eval_measurement_prediction.mean,
                       0, atol=1.e-14)
    assert np.allclose(measurement_prediction.covar,
                       eval_measurement_prediction.covar - measurement_model.covar(),
                       0, atol=1.e-14)
    assert np.allclose(measurement_prediction.cross_covar,
                       eval_measurement_prediction.cross_covar,
                       0, atol=1.e-13)

    # Get and assert measurement prediction
    measurement_prediction = updater.predict_measurement(prediction)
    assert np.allclose(measurement_prediction.mean,
                       eval_measurement_prediction.mean,
                       0, atol=1.e-14)
    assert np.allclose(measurement_prediction.covar,
                       eval_measurement_prediction.covar,
                       0, atol=1.e-14)
    assert np.allclose(measurement_prediction.cross_covar,
                       eval_measurement_prediction.cross_covar,
                       0, atol=1.e-13)

    # Perform and assert state update (without measurement prediction)
    posterior = updater.update(SingleHypothesis(
        prediction=prediction,
        measurement=measurement))
    assert np.allclose(posterior.mean, eval_posterior.mean, 0, atol=1.e-14)
    assert np.allclose(posterior.covar, eval_posterior.covar, 0, atol=1.e-13)
    assert np.array_equal(posterior.hypothesis.prediction, prediction)
    assert np.allclose(
        posterior.hypothesis.measurement_prediction.state_vector,
        measurement_prediction.state_vector, 0, atol=1.e-14)
    assert np.allclose(posterior.hypothesis.measurement_prediction.covar,
                       measurement_prediction.covar, 0, atol=1.e-14)
    assert np.array_equal(posterior.hypothesis.measurement, measurement)
    assert posterior.timestamp == prediction.timestamp

    # Perform and assert state update
    posterior = updater.update(SingleHypothesis(
        prediction=prediction,
        measurement=measurement,
        measurement_prediction=measurement_prediction))
    assert np.allclose(posterior.mean, eval_posterior.mean, 0, atol=1.e-14)
    assert np.allclose(posterior.covar, eval_posterior.covar, 0, atol=1.e-13)
    assert np.array_equal(posterior.hypothesis.prediction, prediction)
    assert np.allclose(
        posterior.hypothesis.measurement_prediction.state_vector,
        measurement_prediction.state_vector, 0, atol=1.e-14)
    assert np.allclose(posterior.hypothesis.measurement_prediction.covar,
                       measurement_prediction.covar, 0, atol=1.e-14)
    assert np.array_equal(posterior.hypothesis.measurement, measurement)
    assert posterior.timestamp == prediction.timestamp


def test_sqrt_kalman():
    measurement_model = LinearGaussian(ndim_state=2, mapping=[0],
                                       noise_covar=np.array([[0.04]]))
    prediction = GaussianStatePrediction(np.array([[-6.45], [0.7]]),
                                         np.array([[4.1123, 0.0013],
                                                   [0.0013, 0.0365]]))
    sqrt_prediction = SqrtGaussianState(prediction.state_vector,
                                        np.linalg.cholesky(prediction.covar))
    measurement = Detection(np.array([[-6.23]]))

    # Calculate evaluation variables
    eval_measurement_prediction = GaussianMeasurementPrediction(
        measurement_model.matrix() @ prediction.mean,
        measurement_model.matrix() @ prediction.covar
        @ measurement_model.matrix().T
        + measurement_model.covar(),
        cross_covar=prediction.covar @ measurement_model.matrix().T)
    kalman_gain = eval_measurement_prediction.cross_covar @ np.linalg.inv(
        eval_measurement_prediction.covar)
    eval_posterior = GaussianState(
        prediction.mean
        + kalman_gain @ (measurement.state_vector
                         - eval_measurement_prediction.mean),
        prediction.covar
        - kalman_gain @ eval_measurement_prediction.covar @ kalman_gain.T)

    # Test Square root form returns the same as standard form
    updater = KalmanUpdater(measurement_model=measurement_model)
    sqrt_updater = SqrtKalmanUpdater(measurement_model=measurement_model, qr_method=False)
    qr_updater = SqrtKalmanUpdater(measurement_model=measurement_model, qr_method=True)

    posterior = updater.update(SingleHypothesis(prediction=prediction,
                                                measurement=measurement))
    posterior_s = sqrt_updater.update(SingleHypothesis(prediction=sqrt_prediction,
                                                       measurement=measurement))
    posterior_q = qr_updater.update(SingleHypothesis(prediction=sqrt_prediction,
                                                     measurement=measurement))

    assert np.allclose(posterior_s.mean, eval_posterior.mean, 0, atol=1.e-14)
    assert np.allclose(posterior_q.mean, eval_posterior.mean, 0, atol=1.e-14)
    assert np.allclose(posterior.covar, eval_posterior.covar, 0, atol=1.e-14)
    assert np.allclose(eval_posterior.covar,
                       posterior_s.sqrt_covar@posterior_s.sqrt_covar.T, 0,
                       atol=1.e-14)
    assert np.allclose(posterior.covar,
                       posterior_s.sqrt_covar@posterior_s.sqrt_covar.T, 0,
                       atol=1.e-14)
    assert np.allclose(posterior.covar,
                       posterior_q.sqrt_covar@posterior_q.sqrt_covar.T, 0,
                       atol=1.e-14)
    # I'm not sure this is going to be true in all cases. Keep in order to find edge cases
    assert np.allclose(posterior_s.covar, posterior_q.covar, 0, atol=1.e-14)

    # Next create a prediction with a covariance that will cause problems
    prediction = GaussianStatePrediction(np.array([[-6.45], [0.7]]),
                                         np.array([[1e24, 1e-24],
                                                   [1e-24, 1e24]]))
    sqrt_prediction = SqrtGaussianState(prediction.state_vector,
                                        np.linalg.cholesky(prediction.covar))

    posterior = updater.update(SingleHypothesis(prediction=prediction,
                                                measurement=measurement))
    posterior_s = sqrt_updater.update(SingleHypothesis(
        prediction=sqrt_prediction, measurement=measurement))
    posterior_q = qr_updater.update(SingleHypothesis(prediction=sqrt_prediction,
                                                     measurement=measurement))

    # The new posterior will  be
    eval_posterior = GaussianState(
        prediction.mean
        + kalman_gain @ (measurement.state_vector
                         - eval_measurement_prediction.mean),
        np.array([[0.04, 0],
                  [0, 1e24]]))  # Accessed by looking through the Decimal() quantities...
    # It's actually [0.039999999999 1e-48], [1e-24 1e24 + 1e-48]] ish

    # Test that the square root form succeeds where the standard form fails
    assert not np.allclose(posterior.covar, eval_posterior.covar, rtol=5.e-3)
    assert np.allclose(posterior_s.sqrt_covar@posterior_s.sqrt_covar.T,
                       eval_posterior.covar, rtol=5.e-3)
    assert np.allclose(posterior_q.sqrt_covar@posterior_s.sqrt_covar.T,
                       eval_posterior.covar, rtol=5.e-3)


def test_schmidtkalman():
    """Ensure that the SKF returns the same as the KF for a sensible set of consider parameters."""

    nelements = 100
    # Create a state vector with a bunch of consider variables
    consider = np.ones(nelements, dtype=bool)
    consider[0] = False
    consider[2] = False

    state_vector = np.ones(nelements) * 10
    state_vector[0] = -6.45
    state_vector[2] = 0.7

    covariance = np.diag(np.ones(nelements))
    covariance_con = np.diag(np.ones(nelements-2))
    covariance_noncon = np.array([[4.1123, 0.0013], [0.0013, 0.0365]])
    covariance[np.ix_(~consider, ~consider)] = covariance_noncon
    covariance[np.ix_(consider, consider)] = covariance_con

    prediction = GaussianStatePrediction(state_vector, covariance)
    measurement_model = LinearGaussian(ndim_state=nelements, mapping=[0],
                                       noise_covar=np.array([[0.04]]))
    measurement = Detection(np.array([[-6.23]]))

    hypothesis = SingleHypothesis(prediction, measurement)

    updater = KalmanUpdater(measurement_model)
    sk_updater = SchmidtKalmanUpdater(measurement_model, consider=consider)
    update = updater.update(hypothesis)
    sk_update = sk_updater.update(hypothesis)

    assert np.allclose(update.mean, sk_update.mean)
    assert np.allclose(update.covar, sk_update.covar)
<|MERGE_RESOLUTION|>--- conflicted
+++ resolved
@@ -15,9 +15,8 @@
                                       SqrtKalmanUpdater,
                                       IteratedKalmanUpdater,
                                       SchmidtKalmanUpdater,
-<<<<<<< HEAD
+                                      CubatureKalmanUpdater,
                                       StochasticIntegrationUpdater)
-
 
 @pytest.mark.parametrize(
     "UpdaterClass, measurement_model, prediction, measurement",
@@ -81,9 +80,6 @@
          "stochasticIntegration"]
 )
 def test_kalman(UpdaterClass, measurement_model, prediction, measurement):
-=======
-                                      CubatureKalmanUpdater)
-
 
 @pytest.fixture(params=[KalmanUpdater, ExtendedKalmanUpdater, UnscentedKalmanUpdater,
                         IteratedKalmanUpdater, SchmidtKalmanUpdater, CubatureKalmanUpdater])
@@ -103,7 +99,6 @@
                                          np.array([[4.1123, 0.0013],
                                                    [0.0013, 0.0365]]))
     measurement = Detection(np.array([[-6.23]]))
->>>>>>> d4b1da25
 
     # Calculate evaluation variables
     eval_measurement_prediction = GaussianMeasurementPrediction(
