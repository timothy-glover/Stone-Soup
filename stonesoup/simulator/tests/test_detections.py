--- conflicted
+++ resolved
@@ -94,13 +94,8 @@
         assert (meas_range[:, 0] <= clutter.state_vector.ravel()).all()
         assert (meas_range[:, 1] >= clutter.state_vector.ravel()).all()
 
-<<<<<<< HEAD
-    assert detector.clutter_spatial_density == 3e-8
-    assert len(total_detections) < len(test_detections)
-=======
     # Ensure switching probability detector has less detections than 100%
     # detection probability detector i.e. it switched to zero probability
     # of detection at some point.
     assert len(total_detections - clutter_detections) \
-        < len(test_detections - test_clutter_detections)
->>>>>>> b61928a5
+        < len(test_detections - test_clutter_detections)