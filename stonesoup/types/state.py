--- conflicted
+++ resolved
@@ -2,12 +2,8 @@
 import datetime
 import uuid
 from collections import abc
-<<<<<<< HEAD
-from typing import MutableSequence, Any, Optional
+from typing import MutableSequence, Any, Optional, Sequence
 import typing
-=======
-from typing import MutableSequence, Sequence
->>>>>>> ab873998
 
 import numpy as np
 
