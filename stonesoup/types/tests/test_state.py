# -*- coding: utf-8 -*-
import datetime

import numpy as np
import pytest
import scipy.linalg

from ..angle import Bearing
<<<<<<< HEAD
from ..array import StateVector, StateVectors, CovarianceMatrix
from ..groundtruth import GroundTruthState
from ..numeric import Probability
from ..particle import Particle
from ..state import CreatableFromState
from ..state import State, GaussianState, ParticleState, EnsembleState, \
    StateMutableSequence, WeightedGaussianState, SqrtGaussianState, CategoricalState, \
    CompositeState

=======
from ..array import StateVector, CovarianceMatrix, StateVectors
from ..numeric import Probability
from ..state import State, GaussianState, ParticleState, Particle, \
    StateMutableSequence, WeightedGaussianState, SqrtGaussianState, CategoricalState
>>>>>>> 0c8754ad
from ...base import Property


def test_state():
    with pytest.raises(TypeError):
        State()

    # Test state initiation without timestamp
    state_vector = StateVector([[0], [1]])
    state = State(state_vector)
    assert np.array_equal(state.state_vector, state_vector)

    # Test state initiation with timestamp
    timestamp = datetime.datetime.now()
    state = State(state_vector, timestamp=timestamp)
    assert state.timestamp == timestamp


def test_state_invalid_vector():
    with pytest.raises(ValueError):
        State(StateVector([[[1, 2, 3, 4]]]))


def test_gaussianstate():
    """ GaussianState Type test """

    with pytest.raises(TypeError):
        GaussianState()

    mean = StateVector([[-1.8513], [0.9994], [0], [0]]) * 1e4
    covar = CovarianceMatrix([[2.2128, 0, 0, 0],
                              [0.0002, 2.2130, 0, 0],
                              [0.3897, -0.00004, 0.0128, 0],
                              [0, 0.3897, 0.0013, 0.0135]]) * 1e3
    timestamp = datetime.datetime.now()

    # Test state initiation without timestamp
    state = GaussianState(mean, covar)
    assert(np.array_equal(mean, state.mean))
    assert(np.array_equal(covar, state.covar))
    assert(state.ndim == mean.shape[0])
    assert(state.timestamp is None)

    # Test state initiation with timestamp
    state = GaussianState(mean, covar, timestamp)
    assert(np.array_equal(mean, state.mean))
    assert(np.array_equal(covar, state.covar))
    assert(state.ndim == mean.shape[0])
    assert(state.timestamp == timestamp)


def test_gaussianstate_invalid_covar():
    mean = StateVector([[1], [2], [3], [4]])  # 4D
    covar = CovarianceMatrix(np.diag([1, 2, 3]))  # 3D
    with pytest.raises(ValueError):
        GaussianState(mean, covar)


def test_sqrtgaussianstate():
    """Test the square root Gaussian Type"""

    mean = np.array([[-1.8513], [0.9994], [0], [0]]) * 1e4
    covar = np.array([[2.2128, 0.1, 0.03, 0.01],
                      [0.1, 2.2130, 0.03, 0.02],
                      [0.03, 0.03, 2.123, 0.01],
                      [0.01, 0.02, 0.01, 2.012]]) * 1e3
    timestamp = datetime.datetime.now()

    # Test that a lower triangular matrix returned when 'full' covar is passed
    lower_covar = np.linalg.cholesky(covar)
    state = SqrtGaussianState(mean, lower_covar, timestamp=timestamp)
    assert np.array_equal(state.sqrt_covar, lower_covar)
    assert np.allclose(state.covar, covar, 0, atol=1e-10)
    assert np.allclose(state.sqrt_covar @ state.sqrt_covar.T, covar, 0, atol=1e-10)
    assert np.allclose(state.sqrt_covar @ state.sqrt_covar.T, lower_covar @ lower_covar.T, 0,
                       atol=1e-10)

    # Test that a general square root matrix is also a solution
    general_covar = scipy.linalg.sqrtm(covar)
    another_state = SqrtGaussianState(mean, general_covar, timestamp=timestamp)
    assert np.array_equal(another_state.sqrt_covar, general_covar)
    assert np.allclose(state.covar, covar, 0, atol=1e-10)
    assert not np.allclose(another_state.sqrt_covar, lower_covar, 0, atol=1e-10)


def test_weighted_gaussian_state():
    mean = StateVector([[1], [2], [3], [4]])  # 4D
    covar = CovarianceMatrix(np.diag([1, 2, 3]))  # 3D
    weight = 0.3
    timestamp = datetime.datetime.now()
    with pytest.raises(ValueError):
        WeightedGaussianState(mean, covar, timestamp, weight)

    # Test initialization using a GuassianState
    mean = StateVector([[1], [2], [3], [4]])  # 4D
    covar = CovarianceMatrix(np.diag([1, 2, 3, 4]))
    weight = 0.3
    gs = GaussianState(mean, covar, timestamp=timestamp)
    wgs = WeightedGaussianState.from_gaussian_state(gaussian_state=gs, weight=weight)
    assert np.array_equal(gs.state_vector, wgs.state_vector)
    assert np.array_equal(gs.covar, wgs.covar)
    assert gs.timestamp == wgs.timestamp
    assert weight == wgs.weight
    assert wgs.state_vector is not gs.state_vector
    assert wgs.covar is not gs.covar

    # Test copy flag
    wgs = WeightedGaussianState.from_gaussian_state(gaussian_state=gs, copy=False)
    assert wgs.state_vector is gs.state_vector
    assert wgs.covar is gs.covar

    # Test gaussian_state property
    gs2 = wgs.gaussian_state
    assert np.array_equal(gs.state_vector, gs2.state_vector)
    assert np.array_equal(gs.covar, gs2.covar)
    assert gs.timestamp == gs2.timestamp


def test_particlestate():
    with pytest.raises(TypeError):
        ParticleState()

    # Create 10 1d particles: [[0,0,0,0,0,100,100,100,100,100]]
    # with equal weight
    num_particles = 10
    weight = Probability(1/num_particles)
    particles = StateVectors(np.concatenate(
        (np.tile([[0]], num_particles//2), np.tile([[100]], num_particles//2)), axis=1))
    weights = np.tile(weight, num_particles)

    # Test state without timestamp
    state = ParticleState(particles, weight=weights)
    assert np.allclose(state.mean, StateVector([[50]]))
    assert np.allclose(state.covar, CovarianceMatrix([[2500]]))

    # Test state with timestamp
    timestamp = datetime.datetime.now()
    state = ParticleState(particles, weight=weights, timestamp=timestamp)
    assert np.allclose(state.mean, StateVector([[50]]))
    assert np.allclose(state.covar, CovarianceMatrix([[2500]]))
    assert state.timestamp == timestamp

    # Now create 10 2d particles:
    # [[0,0,0,0,0,100,100,100,100,100],
    #  [0,0,0,0,0,200,200,200,200,200]]
    # use same weights
    particles = StateVectors(np.concatenate((np.tile([[0], [0]], num_particles//2),
                                             np.tile([[100], [200]], num_particles//2)),
                                            axis=1))

    state = ParticleState(particles, weight=weights)
    assert isinstance(state, State)
    assert ParticleState in State.subclasses
    assert np.allclose(state.mean, StateVector([[50], [100]]))
    assert np.allclose(state.covar, CovarianceMatrix([[2500, 5000], [5000, 10000]]))
    assert state.ndim == 2

    # Create ParticleState from state vectors, weights and particle list
    state_vector_array = np.concatenate((np.tile([[0], [0]], num_particles // 2),
                                         np.tile([[100], [200]], num_particles // 2)),
                                        axis=1)
    state_vector_gen = ([state_vector_array[0][particle],
                         state_vector_array[1][particle]] for particle in range(num_particles))
    weight = Probability(1 / num_particles)
    particle_list = [Particle(state_vector,
                              weight=weight) for state_vector in state_vector_gen]
    with pytest.raises(ValueError):
        ParticleState(particles, particle_list=particle_list, weight=weight)

    parent_list = particle_list
    particle_list2 = [Particle([0, 0],
                      weight=weight,
                      parent=parent) for parent in parent_list]
    state = ParticleState(None, particle_list=particle_list2,
                          timestamp=timestamp, fixed_covar=[1, 1])
    assert isinstance(state.parent, ParticleState)
    assert state.covar == [1, 1]

    particle_list3 = particle_list[1:]
    particle_parent = Particle([0, 0], weight=weight)
    particle = Particle([0, 0], weight=weight, parent=particle_parent)
    particle_list3.append(particle)

    with pytest.raises(ValueError):
        ParticleState(None, particle_list=particle_list3, timestamp=timestamp)


def test_particlestate_weighted():
    num_particles = 10

    # Half particles at high weight at 0
    # Create 10 1d particles: [[0,0,0,0,0,100,100,100,100,100]]
    # with different weights this time. First half have 0.75 and the second half 0.25.
    particles = StateVectors([np.concatenate(
        (np.tile(0, num_particles // 2), np.tile(100, num_particles // 2)))])
    weights = np.concatenate(
        (np.tile(Probability(0.75 / (num_particles / 2)), num_particles // 2),
         np.tile(Probability(0.25 / (num_particles / 2)), num_particles // 2)))

    # Check particles sum to 1 still
    assert pytest.approx(1) == sum(weight for weight in weights)

    # Test state vector is now weighted towards 0 from 50 (non-weighted mean)
    state = ParticleState(particles, weight=weights)
    assert np.allclose(state.mean, StateVector([[25]]))
    assert np.allclose(state.covar, CovarianceMatrix([[1875]]))


def test_particlestate_angle():
    num_particles = 10

    # Create 10 2d particles of bearing type:
    # [[pi+0.1,pi+0.1,pi+0.1,pi+0.1,pi+0.1,pi-0.1,pi-0.1,pi-0.1,pi-0.1,pi-0.1],
    #  [   -10,   -10,   -10,   -10,   -10,    20,    20,    20,    20,    20]]
    # use same weights
    # Be extremely cautious with the use of integers in the statevectors here.
    # There's interplay between the Bearing and Probability types and resulting
    # rounding approximations can fail the test.
    particles = StateVectors(
        np.concatenate((np.tile([[Bearing(np.pi + 0.1)], [-10.0]], num_particles//2),
                        np.tile([[Bearing(np.pi - 0.1)], [20.0]], num_particles//2)), axis=1))

    weight = Probability(1/num_particles)
    weights = np.tile(weight, num_particles)

    # Test state without timestamp
    state = ParticleState(particles, weight=weights)

    assert np.allclose(state.mean, StateVector([[np.pi], [5.]]))
    assert np.allclose(state.covar, CovarianceMatrix([[0.01, -1.5], [-1.5, 225]]))


def test_ensemblestate():

    # 1D
    state_vector1 = StateVector(np.array([1.5]))
    state_vector2 = StateVector(np.array([0.5]))
    list_of_state_vectors = [state_vector1, state_vector2]
    ensemble = StateVectors(list_of_state_vectors)

    # Test state without timestamp
    state = EnsembleState(ensemble)
    assert np.allclose(state.state_vector, StateVector([[1]]))
    assert np.allclose(state.covar, CovarianceMatrix([[0.5]]))

    # Test state with timestamp
    timestamp = datetime.datetime(2021, 2, 25, 22, 29, 2)
    state = EnsembleState(ensemble, timestamp=timestamp)
    assert np.allclose(state.state_vector, StateVector([[1]]))
    assert np.allclose(state.covar, CovarianceMatrix([[0.5]]))
    assert state.timestamp == timestamp

    # 2D
    state_vector1 = StateVector(np.array([1.5, 0.75]))
    state_vector2 = StateVector(np.array([0.5, 1.25]))
    ensemble = StateVectors([state_vector1, state_vector2])

    state = EnsembleState(ensemble)
    assert np.allclose(state.state_vector, StateVector([[1], [1]]))
    assert np.allclose(state.covar, CovarianceMatrix([[0.5, -0.25], [-0.25, 0.125]]))
    assert np.allclose(state.sqrt_covar @ state.sqrt_covar.T, state.covar)

    # Test generate_ensemble class method.
    # 1 Dimensional
    test_mean_1d = np.array([0])
    test_covar_1d = np.array([1])
    ensemble1d = state.generate_ensemble(mean=test_mean_1d,
                                         covar=test_covar_1d, num_vectors=5)
    assert np.shape(ensemble1d) == (1, 5)
    assert isinstance(ensemble1d, StateVectors)

    # 2 Dimensional
    # Lets pass in a state vector mean(as opposed to an array) while we're at it
    test_mean_2d = StateVector([1, 1])
    test_covar_2d = CovarianceMatrix(np.eye(2))
    ensemble2d = state.generate_ensemble(mean=test_mean_2d,
                                         covar=test_covar_2d, num_vectors=5)
    assert np.shape(ensemble2d) == (2, 5)
    assert isinstance(ensemble2d, StateVectors)


def test_ensemblestate_gaussian_init():
    """Test initialising with an existing gaussian state object"""

    # Initialize GaussianState
    mean = StateVector([[25], [25], [25], [25]])
    covar = CovarianceMatrix(np.eye(4))
    timestamp = datetime.datetime(2021, 2, 26, 16, 35, 42)
    gaussian_state = GaussianState(mean, covar, timestamp)
    # Generate EnsembleState
    num_vectors = 50
    ensemble_state = EnsembleState.from_gaussian_state(gaussian_state, num_vectors)

    assert isinstance(ensemble_state.state_vector, StateVector)
    assert isinstance(ensemble_state.ensemble, StateVectors)
    assert isinstance(ensemble_state.covar, CovarianceMatrix)
    assert isinstance(ensemble_state.timestamp, datetime.datetime)
    assert ensemble_state.timestamp == timestamp


def test_state_mutable_sequence_state():
    state_vector = StateVector([[0]])
    timestamp = datetime.datetime(2018, 1, 1, 14)
    delta = datetime.timedelta(minutes=1)
    sequence = StateMutableSequence(
        [State(state_vector, timestamp=timestamp+delta*n)
         for n in range(10)])

    assert sequence.state is sequence.states[-1]
    assert np.array_equal(sequence.state_vector, state_vector)
    assert sequence.timestamp == timestamp + delta*9

    del sequence[-1]
    assert sequence.timestamp == timestamp + delta*8


def test_state_mutable_sequence_slice():
    state_vector = StateVector([[0]])
    timestamp = datetime.datetime(2018, 1, 1, 14)
    delta = datetime.timedelta(minutes=1)
    sequence = StateMutableSequence(
        [State(state_vector, timestamp=timestamp+delta*n)
         for n in range(10)])

    assert isinstance(sequence[timestamp:], StateMutableSequence)
    assert isinstance(sequence[5:], StateMutableSequence)
    assert isinstance(sequence[timestamp], State)
    assert isinstance(sequence[5], State)

    assert len(sequence[timestamp:]) == 10
    assert len(sequence[:timestamp]) == 0
    assert len(sequence[timestamp+delta*5:]) == 5
    assert len(sequence[:timestamp+delta*5]) == 5
    assert len(sequence[timestamp+delta*4:timestamp+delta*6]) == 2
    assert len(sequence[timestamp+delta*2:timestamp+delta*8:3]) == 2
    assert len(sequence[timestamp+delta*1:][:timestamp+delta*2]) == 1

    assert sequence[timestamp] == sequence.states[0]

    end_timestamp = sequence.timestamp
    assert sequence[end_timestamp] == sequence.states[-1]
    assert sequence[end_timestamp].state_vector == StateVector([[0]])

    # Add state at same time
    sequence.append(State(state_vector + 1, timestamp=end_timestamp))
    assert sequence[end_timestamp]
    assert sequence[end_timestamp].state_vector == StateVector([[1]])

    assert len(sequence) == 11
    assert len(list(sequence.last_timestamp_generator())) == 10

    with pytest.raises(TypeError):
        sequence[timestamp:1]

    with pytest.raises(IndexError):
        sequence[timestamp-delta]


def test_state_mutable_sequence_sequence_init():
    """Test initialising with an existing sequence"""
    state_vector = StateVector([[0]])
    timestamp = datetime.datetime(2018, 1, 1, 14)
    delta = datetime.timedelta(minutes=1)
    sequence = StateMutableSequence(
        StateMutableSequence([State(state_vector, timestamp=timestamp + delta * n)
                              for n in range(10)]))

    assert not isinstance(sequence.states, list)

    assert sequence.state is sequence.states[-1]
    assert np.array_equal(sequence.state_vector, state_vector)
    assert sequence.timestamp == timestamp + delta * 9

    del sequence[-1]
    assert sequence.timestamp == timestamp + delta * 8


def test_state_mutable_sequence_error_message():
    """Test that __getattr__ doesn't incorrectly identify the source of a missing attribute"""

    class TestSMS(StateMutableSequence):
        test_property: int = Property(default=3)

        def __init__(self, *args, **kwargs):
            super().__init__(*args, **kwargs)
            self.test_variable = 5

        def test_method(self):
            pass

        @property
        def complicated_attribute(self):
            if self.test_property == 3:
                return self.test_property
            else:
                raise AttributeError('Custom error message')

    timestamp = datetime.datetime.now()
    test_obj = TestSMS(states=State(state_vector=StateVector([1, 2, 3]), timestamp=timestamp))

    # First check no errors on assigned vars
    test_obj.test_method()
    assert test_obj.test_property == 3
    test_obj.test_property = 6
    assert test_obj.test_property == 6
    assert test_obj.test_variable == 5

    # Now check that state variables are proxied correctly
    assert np.array_equal(test_obj.state_vector, StateVector([1, 2, 3]))
    assert test_obj.timestamp == timestamp

    # Now check that the right error messages are raised on missing attributes
    with pytest.raises(AttributeError, match="'TestSMS' object has no attribute 'missing_method'"):
        test_obj.missing_method()

    with pytest.raises(AttributeError, match="'TestSMS' object has no attribute "
                                             "'missing_variable'"):
        _ = test_obj.missing_variable

    # And check custom error messages are not swallowed
    # in the default case (test_property == 3), complicated_attribute works
    test_obj.test_property = 3
    assert test_obj.complicated_attribute == 3

    # when test_property != 3  it raises a custom error.
    test_obj.test_property = 5
    with pytest.raises(AttributeError, match="Custom error message"):
        _ = test_obj.complicated_attribute


def test_from_state():
    start = datetime.datetime.now()
    kwargs = {"state_vector": np.arange(4), "timestamp": start}

    states = [
        State(**kwargs),
        GaussianState(**kwargs, covar=np.eye(4)),
        GroundTruthState(**kwargs, metadata={"colour": "blue"})
    ]

    for use_sequence in (False, True):
        for state in states:

            original_type = type(state)
            if use_sequence:
                state = StateMutableSequence(states=[state])
            # test replacement arg
            new_state = State.from_state(state, np.ones(4))
            assert isinstance(new_state, original_type)
            assert np.array_equal(new_state.state_vector.flatten(), np.ones(4))
            assert new_state.timestamp == start
            if original_type is GaussianState:
                assert np.array_equal(new_state.covar, state.covar)
            elif original_type is GroundTruthState:
                assert new_state.metadata == state.metadata

            # test replacement kwarg
            new_time = start + datetime.timedelta(seconds=5)
            new_state = State.from_state(state, timestamp=new_time)
            assert isinstance(new_state, original_type)
            assert np.array_equal(new_state.state_vector, state.state_vector)
            assert new_state.timestamp == new_time
            if original_type is GaussianState:
                assert np.array_equal(new_state.covar, state.covar)
            elif original_type is GroundTruthState:
                assert new_state.metadata == state.metadata

            # test replacement arg and kwarg
            new_time = start + datetime.timedelta(seconds=5)
            new_state = State.from_state(state, np.ones(4), timestamp=new_time)
            assert isinstance(new_state, original_type)
            assert np.array_equal(new_state.state_vector.flatten(), np.ones(4))
            assert new_state.timestamp == new_time
            if original_type is GaussianState:
                assert np.array_equal(new_state.covar, state.covar)
            elif original_type is GroundTruthState:
                assert new_state.metadata == state.metadata

    # test covar overwrite
    new_state = State.from_state(states[1], covar=2 * np.eye(4))
    assert isinstance(new_state, type(states[1]))
    assert np.array_equal(new_state.state_vector, states[1].state_vector)
    assert new_state.timestamp == states[1].timestamp
    assert np.array_equal(new_state.covar, 2 * np.eye(4))

    # test metadata overwrite
    new_metadata = {"size": "big"}
    new_state = State.from_state(states[2], metadata=new_metadata)
    assert isinstance(new_state, type(states[2]))
    assert np.array_equal(new_state.state_vector, states[2].state_vector)
    assert new_state.timestamp == states[2].timestamp
    assert new_state.metadata == new_metadata


# noinspection PyUnusedLocal
def test_creatable_from_state_error():
    class SubclassCfs(CreatableFromState):
        pass
    with pytest.raises(TypeError,
                       match='The first superclass of a CreatableFromState subclass must be a '
                             'CreatableFromState \\(or a subclass\\)'):
        class SubSubclassCfs(State, SubclassCfs):
            pass


# noinspection PyUnusedLocal
def test_creatable_from_state_multi_base_error():
    class SubclassCfs(CreatableFromState):
        pass
    with pytest.raises(TypeError,
                       match='A CreatableFromState subclass must have exactly two superclasses'):
        class SubSubclassCfs(State, StateMutableSequence, SubclassCfs):
            pass


def test_categorical_state():

    # Test mismatched number of category names
    with pytest.raises(ValueError, match="ndim of 3 does not match number of categories 4"):
        CategoricalState(state_vector=StateVector([50, 60, 90]),
                         categories=['red', 'green', 'blue', 'yellow'])

    state = CategoricalState(state_vector=StateVector([50, 60, 90]))

    # Test normalised
    state.state_vector == [0.25, 0.3, 0.45]

    # Test default category names
    assert state.categories == ['0', '1', '2']

    # Test string
    assert str(state) == "P(0) = 0.25,\nP(1) = 0.3,\nP(2) = 0.45"

    # Test category
    assert state.category == '2'


def test_composite_state_timestamp():
    with pytest.raises(ValueError,
                       match="All sub-states must share the same timestamp if defined"):
        CompositeState([State([0], timestamp=1), State([0], timestamp=2)])
    with pytest.raises(ValueError,
                       match="Sub-state timestamps and default timestamp must be the same if "
                             "defined"):
        CompositeState([State([0], timestamp=1)], default_timestamp=2)
    with pytest.raises(ValueError,
                       match="Sub-state timestamps and default timestamp must be the same if "
                             "defined"):
        CompositeState([State([0], timestamp=1), State([0], timestamp=1)], default_timestamp=2)

    for i in range(1, 4):
        assert CompositeState(i * [State([0], timestamp=1)]).timestamp == 1
        assert CompositeState(i * [State([0], timestamp=1)],
                              default_timestamp=1).timestamp == 1
        assert CompositeState(i * [State([0])]).timestamp is None


def test_composite_state():
    # Test error on empty composite
    with pytest.raises(ValueError, match="Cannot create an empty composite state"):
        CompositeState([])

    a = State([0, 1], timestamp=1)
    b = State([2], timestamp=1)
    c = State([3, 4], timestamp=1)
    sub_states = [a, b, c]
    state = CompositeState(sub_states)

    # Test state vectors
    for actual, expected in zip(state.state_vectors,
                                [StateVector([0, 1]), StateVector([2]), StateVector([3, 4])]):
        assert (actual == expected).all()

    # Test state vector
    assert (state.state_vector == StateVector([0, 1, 2, 3, 4])).all()

    # Test contains and getitem
    for index, sub_state in enumerate(sub_states):
        assert sub_state in state
        assert state[index] is sub_state
    assert State([5, 6], timestamp=1) not in state
    assert "a" not in state
    state_slice = state[1:]
    assert isinstance(state_slice, CompositeState)
    assert state_slice.sub_states == sub_states[1:]

    # Test iter
    for exp_sub_state, actual_sub_state in zip(sub_states, state):
        assert exp_sub_state is actual_sub_state

    # Test len
    assert len(state) == 3<|MERGE_RESOLUTION|>--- conflicted
+++ resolved
@@ -6,7 +6,6 @@
 import scipy.linalg
 
 from ..angle import Bearing
-<<<<<<< HEAD
 from ..array import StateVector, StateVectors, CovarianceMatrix
 from ..groundtruth import GroundTruthState
 from ..numeric import Probability
@@ -15,13 +14,6 @@
 from ..state import State, GaussianState, ParticleState, EnsembleState, \
     StateMutableSequence, WeightedGaussianState, SqrtGaussianState, CategoricalState, \
     CompositeState
-
-=======
-from ..array import StateVector, CovarianceMatrix, StateVectors
-from ..numeric import Probability
-from ..state import State, GaussianState, ParticleState, Particle, \
-    StateMutableSequence, WeightedGaussianState, SqrtGaussianState, CategoricalState
->>>>>>> 0c8754ad
 from ...base import Property
 
 
